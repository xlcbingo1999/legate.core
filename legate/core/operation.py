--- conflicted
+++ resolved
@@ -17,13 +17,8 @@
 
 from .constraints import PartSym
 from .launcher import CopyLauncher, TaskLauncher
-<<<<<<< HEAD
-from .legion import Future, Rect
-from .partition import REPLICATE, Tiling
-=======
-from .legion import Future, FutureMap
-from .partition import REPLICATE, Weighted
->>>>>>> c217b94a
+from .legion import Future, FutureMap, Rect
+from .partition import REPLICATE, Tiling, Weighted
 from .shape import Shape
 from .store import Store, StorePartition
 from .utils import OrderedSet
